--- conflicted
+++ resolved
@@ -18,11 +18,10 @@
 
 bool_param synchronize_threads("synchronize_threads", "If set to true, the synchronization of the threads in the scheduler is active (default: false)", false);
 
-<<<<<<< HEAD
 bool_param wall_clock_time("wall_clock_time", "If set to true, the times measured for the statistics of the scheduler are measured in wall clock time. Otherwise (default), they refer to the CPU time.", false);
-=======
+
 double_param solution_update_prob("solution_update_prob", "Determines the probability for a thread to update its incumbent solution after a major iteration (shaking and subsequent VND)", 0.5, 0, 1);
->>>>>>> e4681581
+
 
 //--------------------------------- SchedulerWorker ---------------------------------------------
 
@@ -212,13 +211,8 @@
 	_threadsnum = threadsnum(pgroup);
 	_synchronize_threads = _threadsnum > 1 && synchronize_threads(pgroup); // only meaningful for more than one thread
 	_titer = titer(pgroup);
-<<<<<<< HEAD
 	_wall_clock_time = wall_clock_time(pgroup);
-=======
 	_solution_update_prob = solution_update_prob(pgroup);
-
-	cout << "probability is: " << _solution_update_prob << endl;	//DEBUG
->>>>>>> e4681581
 
  	workersWaiting = 0;
 }
