// mh_scheduler.C

#include <float.h>
#include <cstdint>
#include <stdio.h>
#include <vector>
#include <exception>
#include <stdexcept>
#include <assert.h>
#include <stdlib.h>
#include <cmath>
#include <algorithm>

#include "mh_scheduler.h"
#include "mh_random.h"
#include "mh_util.h"

namespace mh {

using namespace std;

int_param lmethod("lmethod","scheduler: 0:no log, 1:normal log, 2:append method name to each entry",2,0,2);


//--------------------------------- Scheduler ---------------------------------------------

void Scheduler::run() {
	checkPopulation();

<<<<<<< HEAD
	timStart = mhtime(_wctime);
	if (timFirstStart == 0)
		timFirstStart = timStart;
	if (lmethod(pgroup)) {
		writeLogHeader();
		writeLogEntry(false,true,"*");

	}
=======
void SchedulerWorker::run() {
	try {
		pop.update(1,pop[0]);			// Initialize pop[1] with a copy of pop[0]
		setRandomNumberGenerator(rng);	// set random number generator pointer to the one of this thread

		if (!scheduler->terminate()) {
			for (;;) {
				scheduler->checkPopulation();

				// if thread synchronization is active and not all threads
				// having a lower id are running, yet, then wait
				if (scheduler->_schsync && id > 0) {
					std::unique_lock<std::mutex> lck(scheduler->mutexOrderThreads);
					SchedulerWorker *worker = scheduler->workers[id-1];
					/* TODO: Fix for seg fault - now still necessary?
				 	while (worker == nullptr) {
						worker = scheduler->workers[id-1];
					} */
					while(!worker->isWorking && !scheduler->terminate())
						scheduler->cvOrderThreads.wait(lck);
				}

				// 	schedule the next method
				bool wait = false;	// indicates if the thread needs to wait for another thread to finish
				do {
					if(wait) { // need to wait for other threads, block until notified
						std::unique_lock<std::mutex> lck(scheduler->mutexNoMethodAvailable);
						scheduler->cvNoMethodAvailable.wait(lck);
						if(scheduler->terminate())	// if termination is in progress, terminate also this thread!
							break;
					}

					scheduler->mutex.lock(); // Begin of atomic operation
					scheduler->getNextMethod(this);	// try to find an available method for scheduling
					// if thread synchronization is active and this thread has not started, yet,
					// set the isWorking flag to true and notify possibly waiting threads
					if (scheduler->_schsync && !isWorking) {
						scheduler->mutexOrderThreads.lock();
						isWorking = true;
						scheduler->cvOrderThreads.notify_all();
						scheduler->mutexOrderThreads.unlock();
					}
					scheduler->mutex.unlock(); // End of atomic operation

					if (method == nullptr) {	// no method could be scheduled
						if(scheduler->finish) // should the algorithm be terminated due to exhaustion of all available methods
							break;
						if(scheduler->_schsync)	// if thread synchronization is active, do not block here
							break;
						wait = true; // else, wait for other threads
					}
				} while (method == nullptr);

				if (scheduler->finish) // if in the meanwhile, termination has been started, terminate this thread as well
					break;

				// if the threads should be synchronized ...
				if(scheduler->_schsync) {
					scheduler->mutex.lock();
					scheduler->mutexNotAllWorkersInPrepPhase.lock();
					scheduler->workersWaiting++; // increment the counter for the waiting workers
					scheduler->mutexNotAllWorkersInPrepPhase.unlock();

					// ... and if this is not the last thread to reach this point, then block it
					if (scheduler->workersWaiting < scheduler->_schthreads) {
						if(!scheduler->terminate()) {
							std::unique_lock<std::mutex> lck(scheduler->mutexNotAllWorkersInPrepPhase);
							scheduler->mutex.unlock();
							scheduler->cvNotAllWorkersInPrepPhase.wait(lck);
						}
						else
							scheduler->mutex.unlock();
					}
					// ... else, the last thread has reached this point
					else {
						// update the global scheduler data and notify the waiting workers
						resetRandomNumberGenerator();	// use default rng during the global update, as the current thread is unknown
						scheduler->updateDataFromResultsVectors(true);
						setRandomNumberGenerator(rng); // reset to thread's rng

						// If termination after a certain number of iterations is requested,
						// ensure that only exactly titer updates are performed and that possibly
						// superfluous iterations are not considered in a deterministic way
						// (i.e. considering only the first threads (by id) and terminating the last ones that are too many).
						if (scheduler->_titer > -1) {
							int diff = scheduler->_titer - scheduler->nIteration;
							for (int i=0; i < scheduler->_schthreads; i++) {
								scheduler->workers[i]->isWorking = false;
								if ((signed)scheduler->workers[i]->id > diff-1)
									scheduler->workers[i]->terminate = true;
							}
						}

						scheduler->mutexNotAllWorkersInPrepPhase.lock();
						scheduler->workersWaiting = 0;
						scheduler->cvNotAllWorkersInPrepPhase.notify_all(); // notify the possibly waiting threads
						scheduler->mutexNotAllWorkersInPrepPhase.unlock();
						scheduler->mutex.unlock();
					}

					if (method == nullptr)
						continue;
					if (terminate)
						break;
				}
>>>>>>> 11aced8b

	tmpSol->copy(*pop->at(0));

	if (!terminate()) {
		for(;;) {
			checkPopulation();

			SchedulerMethodResult tmpSolResult;

			SchedulerMethodAndContext mc = getNextMethod(0);
			SchedulerMethod *method = mc.first;
			SchedulerMethodContext *methodContext = mc.second;
			if (methodContext == nullptr)
				methodContext = new SchedulerMethodContext;

			if (mc.first == nullptr || finish) // if in the meanwhile, termination has been started, terminate this thread as well
				break;

			// run the scheduled method
			// methodContext.callCounter has been initialized by getNextMethod
			double startTime=mhcputime();
			method->run(tmpSol, *methodContext, tmpSolResult);
			double methodTime = mhcputime() - startTime;

			// augment missing information in tmpSolResult except tmpSOlResult.reconsider
			if (tmpSolResult.changed) {
				if (tmpSolResult.better == -1)
					tmpSolResult.better = tmpSol->isBetter(*pop->at(0));
				if (tmpSolResult.accept == -1)
					tmpSolResult.accept = tmpSolResult.better;
			}
			else { // unchanged solution
				tmpSolResult.better = false;
				if (tmpSolResult.accept == -1)
					tmpSolResult.accept = false;
			}

<<<<<<< HEAD
			// update statistics and scheduler data
			updateMethodStatistics(pop->at(0),tmpSol,0,methodTime,tmpSolResult);
			updateData(tmpSolResult, 0, true, false);

			if (mc.second == nullptr)
				delete methodContext;
=======
Scheduler::Scheduler(pop_base &p, const std::string &pg)
		: mh_advbase(p, pg), callback(nullptr), finish(false) {
	_schthreads = schthreads(pgroup);
	_schsync = _schthreads > 1 && schsync(pgroup); // only meaningful for more than one thread
	_schpmig = schpmig(pgroup);
 	workersWaiting = 0;
 	workers.resize(_schthreads,nullptr);
}
>>>>>>> 11aced8b

			bool termnow = terminate();	// should we terminate?

			if (!termnow || nIteration>logstr.lastIter())
				writeLogEntry(termnow, true, method->name);

			if (terminate())
				break;
		}
	}

<<<<<<< HEAD
=======
	// spawn the worker threads, each with its own random number generator having an own seed
	for (int i=0; i<_schthreads; i++) {
		mh_randomNumberGenerator* rng = new mh_randomNumberGenerator();
		rng->random_seed(random_int(INT32_MAX));
		mutex.lock(); // Begin of atomic operation
		SchedulerWorker *w = workers[i] = new SchedulerWorker(this, i, pop->at(0), rng);
		mutex.unlock(); // End of atomic operation
		w->thread = std::thread(&SchedulerWorker::run, w);
	}

	// wait for the threads to finish and delete them
	for (auto w : workers)
		w->thread.join();
	// if thread synchronization is active, perform final update of the scheduler's population
	if (_schsync)
		updateDataFromResultsVectors(true);

	for (auto w : workers)
		delete w;
	workers.clear();

	// handle possibly transferred exceptions
	rethrowExceptions();

>>>>>>> 11aced8b
	if (lmethod(pgroup)) {
		logmutex.lock();
		logstr.emptyEntry();
		logstr.flush();
		logmutex.unlock();
	}
}

void Scheduler::reset() {
	mh_advbase::reset();
	finish = false;
}

bool Scheduler::terminate() {
	if (finish)
		return true;
	if (callback != nullptr && callback(pop->bestObj())) {
		finish = true;
		return true;
	}

	// "standard" termination criteria, modified to allow for termination after a certain
	// wall clock time, rather than cpu time, if _wctime is set
	checkPopulation();
	if((_titer >=0 && nIteration>=_titer) ||
		(_tciter>=0 && nIteration-iterBest>=_tciter) ||
		(_tobj >=0 && (_maxi?getBestSol()->obj()>=_tobj:
					getBestSol()->obj()<=_tobj)) ||
		(_ttime>=0 && _ttime<=(mhtime(_wctime) - timStart))) {
		finish = true;
		return true;
	}
	return false;
}

bool Scheduler::terminateMethod() {
	if (finish)
		return true;
	if (callback != nullptr) {
		mutexLock();
		double bobj = pop->bestObj();
		mutexUnlock();
		if (callback != nullptr && callback(bobj)) {
			finish = true;
			return true;
		}
	}
	if (_ttime>=0 && _ttime<=(mhtime(_wctime) - timStart)) {
		finish = true;
		return true;
	}
	return false;
}

void Scheduler::updateMethodStatistics(mh_solution *origsol, mh_solution *tmpsol, int methodIdx,
		double methodTime, SchedulerMethodResult &tmpSolResult) {
	totNetTime[methodIdx] = (totTime[methodIdx] += methodTime);
	nIter[methodIdx]++;
	nIteration++;
	// if the applied method was successful, i.e., is accepted, update the success-counter and the total obj-gain
	if (tmpSolResult.accept) {
		nSuccess[methodIdx]++;
		sumGain[methodIdx] += abs(origsol->obj() - tmpsol->obj());
	}
}

void Scheduler::printMethodStatistics(ostream &ostr) {
	double totSchedulerTime = mhcputime() - timFirstStart;
	ostr << endl << "Scheduler method statistics:" << endl;
	int sumSuccess=0,sumIter=0;
	double sumTime = 0;
	for (int k=0;k<int(methodPool.size());k++) {
		sumSuccess+=nSuccess[k];
		sumIter+=nIter[k];
		sumTime+=totNetTime[k];
	}
	ostr << "total num of completed iterations:\t" << sumIter << endl;
	ostr << "total num of successful iterations:\t" << sumSuccess << endl;
	ostr << "total netto time:\t" << sumTime << "\ttotal scheduler time:\t" << totSchedulerTime << endl;
	ostr << "method\t   iter\t   succ\tsucc-rate%\ttotal-obj-gain\tavg-obj-gain\trel-succ%\ttotal-time\trel-time%\ttot-net-time\trel-net-time%" << endl;
	for (int k = 0; k < int(methodPool.size()); k++) {
		char tmp[250];
		snprintf(tmp,sizeof(tmp),"%7s\t%7d\t%6d\t%9.4f\t%10.5f\t%10.5f\t%9.4f\t%9.4f\t%9.4f\t%9.4f\t%9.4f",
			methodPool[k]->name.c_str(),nIter[k],nSuccess[k],
			double(nSuccess[k])/double(nIter[k])*100.0,
			sumGain[k],
			double(sumGain[k])/double(nIter[k]),
			double(nSuccess[k])/double(sumSuccess)*100.0,
			totTime[k],
			double(totTime[k])/totSchedulerTime*100.0,
			totNetTime[k],
			double(totNetTime[k])/double(sumTime)*100.0);
		ostr << tmp << endl;
	}
	ostr << endl;
}

void Scheduler::printStatistics(ostream &ostr) {
	checkPopulation();

	char s[60];

	double wctime = mhwctime();
	double cputime = mhcputime();

	mh_solution *best=pop->bestSol();
	ostr << "# best solution:" << endl;
	snprintf( s, sizeof(s), nformat(pgroup).c_str(), pop->bestObj() );
	ostr << "best objective value:\t" << s << endl;
	ostr << "best obtained in iteration:\t" << iterBest << endl;
	snprintf( s, sizeof(s), nformat(pgroup).c_str(), timIterBest );
	ostr << "solution time for best:\t" << timIterBest << endl;
	ostr << "best solution:\t";
	best->write(ostr,0);
	ostr << endl;
	ostr << "CPU time:\t" << cputime << "\t\twall clock time:\t" << wctime << endl;
	ostr << "iterations:\t" << nIteration << endl;
	//ostr << "local improvements:\t"  << nLocalImprovements << endl;
	printMethodStatistics(ostr);
}

void Scheduler::writeLogHeader(bool finishEntry) {
	// mh_advbase::writeLogHeader(false);
	// if (lmethod(pgroup))
	// 	logstr.write("method");
	// if (finishEntry)
	//		logstr.finishEntry();

	checkPopulation();
	if (!lmethod(pgroup))
		return;
	logmutex.lock();
	logstr.headerEntry();
	if (ltime(pgroup))
		logstr.write(_wctime ? "wctime" : "cputime");
	if (lmethod(pgroup)==2)
		logstr.write("method");
	if (finishEntry)
		logstr.finishEntry();
	logmutex.unlock();
}


bool Scheduler::writeLogEntry(bool inAnyCase, bool finishEntry, const std::string &method) {
	// if (mh_advbase::writeLogEntry(inAnyCase,false)) {
	//	if (lmethod(pgroup))
	//		logstr.write(method);
	//	if (finishEntry)
	//		logstr.finishEntry();
	//	return true;
	//}
	//return false;

	checkPopulation();
	if (!lmethod(pgroup))
		return false;
	if (logstr.startEntry(nIteration,pop->bestObj(),inAnyCase))
	{
		logmutex.lock();
		if (ltime(pgroup))
			logstr.write(mhtime(_wctime));
		if (lmethod(pgroup)==2)
			logstr.write(method);
		if (finishEntry)
			logstr.finishEntry();
		logmutex.unlock();
		return true;
	}
	return false;
}

void Scheduler::addStatistics(const Scheduler &s) {
	assert(methodPool.size() == s.methodPool.size());
	for (int k = 0; k < int(methodPool.size()); k++) {
		nIter[k] += s.nIter[k];
		totTime[k] += s.totTime[k];
		nSuccess[k] += s.nSuccess[k];
		sumGain[k] += s.sumGain[k];
	}
	timFirstStart = min(timFirstStart,s.timFirstStart);
}

SchedulerMethodAndContext Scheduler::getNextMethod(int idx) {
	assert(methodPool.size()>0);
	return SchedulerMethodAndContext(methodPool[0], nullptr);
}

void Scheduler::updateData(SchedulerMethodResult &tmpSolResult, int idx, bool updateSchedulerData, bool storeResult) {
	// first method has been applied
	if (tmpSolResult.reconsider==0 || (!tmpSolResult.changed && tmpSolResult.reconsider==-1))
		finish = true;
	if (tmpSolResult.accept) {
		// solution to be accepted
		pop->update(0, tmpSol);
	}
	else {
		// unsuccessful call
		// continue with with incumbent VND solution
		if (tmpSolResult.changed)
			tmpSol->copy(*pop->at(0)); // restore worker's incumbent
		return;
	}
}


//--------------------------------- SchedulerMethodSelector ---------------------------------------------

SchedulerMethod *SchedulerMethodSelector::select() {
	if (methodList.empty())
		return nullptr;
	switch (strategy) {
	case MSSequentialRep:
		if (activeSeqRep.empty())
			return nullptr;
		if (lastSeqRep == activeSeqRep.end())
			lastSeqRep = activeSeqRep.begin();
		else {
			lastSeqRep++;
			if (lastSeqRep == activeSeqRep.end())
				lastSeqRep = activeSeqRep.begin();
		}
		lastMethod = *lastSeqRep;
		methodContextList[lastMethod].callCounter++;
		return scheduler->methodPool[methodList[lastMethod]];
	case MSSequentialOnce:
		if (lastMethod == size()-1)
			return nullptr;
		else
			lastMethod++;
		methodContextList[lastMethod].callCounter++;
		return scheduler->methodPool[methodList[lastMethod]];
	case MSRandomRep: {
		if (firstActiveMethod == size())
			return nullptr;
		int r = random_int(firstActiveMethod,methodList.size()-1);
		methodContextList[r].callCounter++;
		lastMethod = r;
		return scheduler->methodPool[methodList[lastMethod]];
	}
	case MSRandomOnce: {
		if (lastMethod == size()-1)
			return nullptr;	// no more methods
		lastMethod++;
		// Choose randomly a not yet selected method and swap it to position lastMethod
		int r = random_int(lastMethod, methodList.size()-1);
		if (r != lastMethod) {
			swap(methodList[lastMethod],methodList[r]);
			swap(methodContextList[lastMethod],methodContextList[r]);
		}
		methodContextList[lastMethod].callCounter++;
		return scheduler->methodPool[methodList[lastMethod]];
	}
	case MSTimeAdaptive: {
		if (firstActiveMethod == size())
			return nullptr;
		//first specify weights for adaptive methods
		double sum = 0;
		int countAdaptive = 0;
		for (int i = firstActiveMethod; i < size(); i++) {
			if (scheduler->methodPool[methodList[i]]->adaptive) {
				double weight = 1000000;
				if (scheduler->nIter[methodList[i]] > 0) {
					double timeFactor = (scheduler->totNetTime[methodList[i]] + 0.01) * (scheduler->totNetTime[methodList[i]] + 0.01);
					weight = scheduler->nIter[methodList[i]] / timeFactor;
				}
				probabilityWeights[i] = weight;
				sum += weight;
				countAdaptive++;
			}
		}

		//specify weights for non-adaptive methods
		double average = 1;
		if (countAdaptive > 0) {
			average = sum / countAdaptive;
		}
		for (int i = firstActiveMethod; i < size(); i++) {
			if (!scheduler->methodPool[methodList[i]]->adaptive) {
				probabilityWeights[i] = average;
				sum += average;
			}
		}

		double r = random_double(0, sum);
		sum = 0;
		for (int i = firstActiveMethod; i < size(); i++) {
			sum += probabilityWeights[i];
			if (r <= sum || i == size() - 1) { //i == size() - 1 for numeric issues
				lastMethod = i;
				methodContextList[lastMethod].callCounter++;
				return scheduler->methodPool[methodList[lastMethod]];
			}
		}
		break;
	}
	case MSSelfadaptive:
		mherror("Selfadaptive strategy in SchedulerMethodSelector::select not yet implemented");
		break;
	default:
		mherror("Invalid strategy in SchedulerMethodSelector::select",tostring(strategy));
	}
	return nullptr;
}


SchedulerMethod *SchedulerMethodSelector::getLastMethod() {
	if (lastMethod == -1)
		return nullptr;
	else
		return scheduler->methodPool[methodList[lastMethod]];
}

void SchedulerMethodSelector::reset(bool hard) {
	lastMethod = -1;
	if (hard) { // also enable disabled methods
		firstActiveMethod = 0;
		for (auto &c : methodContextList)
			c.callCounter = 0;
		if (strategy==MSSequentialRep) {
			activeSeqRep.clear();
			for (int i=0; i<size(); i++)
				activeSeqRep.insert(i);
			lastSeqRep=activeSeqRep.end();
		}
	} else { // soft reset
		if (strategy==MSSequentialRep)
			lastSeqRep=activeSeqRep.end();
	}
}

bool SchedulerMethodSelector::hasFurtherMethod() const {
	switch (strategy) {
	case MSSequentialRep:
		return !activeSeqRep.empty();
	case MSRandomRep:
		return firstActiveMethod < size();
	case MSTimeAdaptive:
		return firstActiveMethod < size();
	default:
		return lastMethod < size()-1;
	}
}

void SchedulerMethodSelector::doNotReconsiderLastMethod() {
	if (lastMethod==-1) return;
	switch (strategy) {
	case MSTimeAdaptive:
	case MSSequentialRep: {
		lastSeqRep = activeSeqRep.erase(lastSeqRep);
		if (lastSeqRep != activeSeqRep.begin())
			--lastSeqRep;
		break;
	}
	case MSRandomRep: {
		int tmp = methodList[lastMethod];
		methodList[lastMethod]=methodList[firstActiveMethod];
		methodList[firstActiveMethod]=tmp;
		lastMethod=firstActiveMethod;
		firstActiveMethod++;
		break;
	}
	default:
		break;
	}
}

} // end of namespace mh
<|MERGE_RESOLUTION|>--- conflicted
+++ resolved
@@ -27,7 +27,6 @@
 void Scheduler::run() {
 	checkPopulation();
 
-<<<<<<< HEAD
 	timStart = mhtime(_wctime);
 	if (timFirstStart == 0)
 		timFirstStart = timStart;
@@ -36,113 +35,6 @@
 		writeLogEntry(false,true,"*");
 
 	}
-=======
-void SchedulerWorker::run() {
-	try {
-		pop.update(1,pop[0]);			// Initialize pop[1] with a copy of pop[0]
-		setRandomNumberGenerator(rng);	// set random number generator pointer to the one of this thread
-
-		if (!scheduler->terminate()) {
-			for (;;) {
-				scheduler->checkPopulation();
-
-				// if thread synchronization is active and not all threads
-				// having a lower id are running, yet, then wait
-				if (scheduler->_schsync && id > 0) {
-					std::unique_lock<std::mutex> lck(scheduler->mutexOrderThreads);
-					SchedulerWorker *worker = scheduler->workers[id-1];
-					/* TODO: Fix for seg fault - now still necessary?
-				 	while (worker == nullptr) {
-						worker = scheduler->workers[id-1];
-					} */
-					while(!worker->isWorking && !scheduler->terminate())
-						scheduler->cvOrderThreads.wait(lck);
-				}
-
-				// 	schedule the next method
-				bool wait = false;	// indicates if the thread needs to wait for another thread to finish
-				do {
-					if(wait) { // need to wait for other threads, block until notified
-						std::unique_lock<std::mutex> lck(scheduler->mutexNoMethodAvailable);
-						scheduler->cvNoMethodAvailable.wait(lck);
-						if(scheduler->terminate())	// if termination is in progress, terminate also this thread!
-							break;
-					}
-
-					scheduler->mutex.lock(); // Begin of atomic operation
-					scheduler->getNextMethod(this);	// try to find an available method for scheduling
-					// if thread synchronization is active and this thread has not started, yet,
-					// set the isWorking flag to true and notify possibly waiting threads
-					if (scheduler->_schsync && !isWorking) {
-						scheduler->mutexOrderThreads.lock();
-						isWorking = true;
-						scheduler->cvOrderThreads.notify_all();
-						scheduler->mutexOrderThreads.unlock();
-					}
-					scheduler->mutex.unlock(); // End of atomic operation
-
-					if (method == nullptr) {	// no method could be scheduled
-						if(scheduler->finish) // should the algorithm be terminated due to exhaustion of all available methods
-							break;
-						if(scheduler->_schsync)	// if thread synchronization is active, do not block here
-							break;
-						wait = true; // else, wait for other threads
-					}
-				} while (method == nullptr);
-
-				if (scheduler->finish) // if in the meanwhile, termination has been started, terminate this thread as well
-					break;
-
-				// if the threads should be synchronized ...
-				if(scheduler->_schsync) {
-					scheduler->mutex.lock();
-					scheduler->mutexNotAllWorkersInPrepPhase.lock();
-					scheduler->workersWaiting++; // increment the counter for the waiting workers
-					scheduler->mutexNotAllWorkersInPrepPhase.unlock();
-
-					// ... and if this is not the last thread to reach this point, then block it
-					if (scheduler->workersWaiting < scheduler->_schthreads) {
-						if(!scheduler->terminate()) {
-							std::unique_lock<std::mutex> lck(scheduler->mutexNotAllWorkersInPrepPhase);
-							scheduler->mutex.unlock();
-							scheduler->cvNotAllWorkersInPrepPhase.wait(lck);
-						}
-						else
-							scheduler->mutex.unlock();
-					}
-					// ... else, the last thread has reached this point
-					else {
-						// update the global scheduler data and notify the waiting workers
-						resetRandomNumberGenerator();	// use default rng during the global update, as the current thread is unknown
-						scheduler->updateDataFromResultsVectors(true);
-						setRandomNumberGenerator(rng); // reset to thread's rng
-
-						// If termination after a certain number of iterations is requested,
-						// ensure that only exactly titer updates are performed and that possibly
-						// superfluous iterations are not considered in a deterministic way
-						// (i.e. considering only the first threads (by id) and terminating the last ones that are too many).
-						if (scheduler->_titer > -1) {
-							int diff = scheduler->_titer - scheduler->nIteration;
-							for (int i=0; i < scheduler->_schthreads; i++) {
-								scheduler->workers[i]->isWorking = false;
-								if ((signed)scheduler->workers[i]->id > diff-1)
-									scheduler->workers[i]->terminate = true;
-							}
-						}
-
-						scheduler->mutexNotAllWorkersInPrepPhase.lock();
-						scheduler->workersWaiting = 0;
-						scheduler->cvNotAllWorkersInPrepPhase.notify_all(); // notify the possibly waiting threads
-						scheduler->mutexNotAllWorkersInPrepPhase.unlock();
-						scheduler->mutex.unlock();
-					}
-
-					if (method == nullptr)
-						continue;
-					if (terminate)
-						break;
-				}
->>>>>>> 11aced8b
 
 	tmpSol->copy(*pop->at(0));
 
@@ -180,23 +72,12 @@
 					tmpSolResult.accept = false;
 			}
 
-<<<<<<< HEAD
 			// update statistics and scheduler data
 			updateMethodStatistics(pop->at(0),tmpSol,0,methodTime,tmpSolResult);
 			updateData(tmpSolResult, 0, true, false);
 
 			if (mc.second == nullptr)
 				delete methodContext;
-=======
-Scheduler::Scheduler(pop_base &p, const std::string &pg)
-		: mh_advbase(p, pg), callback(nullptr), finish(false) {
-	_schthreads = schthreads(pgroup);
-	_schsync = _schthreads > 1 && schsync(pgroup); // only meaningful for more than one thread
-	_schpmig = schpmig(pgroup);
- 	workersWaiting = 0;
- 	workers.resize(_schthreads,nullptr);
-}
->>>>>>> 11aced8b
 
 			bool termnow = terminate();	// should we terminate?
 
@@ -208,33 +89,6 @@
 		}
 	}
 
-<<<<<<< HEAD
-=======
-	// spawn the worker threads, each with its own random number generator having an own seed
-	for (int i=0; i<_schthreads; i++) {
-		mh_randomNumberGenerator* rng = new mh_randomNumberGenerator();
-		rng->random_seed(random_int(INT32_MAX));
-		mutex.lock(); // Begin of atomic operation
-		SchedulerWorker *w = workers[i] = new SchedulerWorker(this, i, pop->at(0), rng);
-		mutex.unlock(); // End of atomic operation
-		w->thread = std::thread(&SchedulerWorker::run, w);
-	}
-
-	// wait for the threads to finish and delete them
-	for (auto w : workers)
-		w->thread.join();
-	// if thread synchronization is active, perform final update of the scheduler's population
-	if (_schsync)
-		updateDataFromResultsVectors(true);
-
-	for (auto w : workers)
-		delete w;
-	workers.clear();
-
-	// handle possibly transferred exceptions
-	rethrowExceptions();
-
->>>>>>> 11aced8b
 	if (lmethod(pgroup)) {
 		logmutex.lock();
 		logstr.emptyEntry();
@@ -434,7 +288,7 @@
 		// unsuccessful call
 		// continue with with incumbent VND solution
 		if (tmpSolResult.changed)
-			tmpSol->copy(*pop->at(0)); // restore worker's incumbent
+			tmpSol->copy(*pop->at(0)); // restore incumbent
 		return;
 	}
 }
